--- conflicted
+++ resolved
@@ -1033,7 +1033,6 @@
 	}
 }
 
-<<<<<<< HEAD
 void CheckRemote(const FString& CurrentBranchName, const FString& InPathToGitBinary, const FString& InRepositoryRoot, const TArray<FString>& OnePath,
 				 TArray<FString>& OutErrorMessages, TArray<FGitSourceControlState>& OutStates)
 {
@@ -1076,11 +1075,11 @@
 		ParametersDiff.Add(TEXT("--name-only"));
 		if (Branch.Equals(CurrentBranchName))
 		{
-			ParametersDiff.Add(bDiffAgainstRemoteCurrent ? FString::Printf(TEXT("HEAD...origin/%s "), *Branch) : FString::Printf(TEXT("HEAD...%s"), *Branch));
+			ParametersDiff.Add(bDiffAgainstRemoteCurrent ? FString::Printf(TEXT("HEAD..origin/%s "), *Branch) : FString::Printf(TEXT("HEAD..%s"), *Branch));
 		}
 		else
 		{
-			ParametersDiff.Add(FString::Printf(TEXT("HEAD...origin/%s"), *Branch));
+			ParametersDiff.Add(FString::Printf(TEXT("HEAD..origin/%s"), *Branch));
 		}
 		const bool bResultDiff = RunCommand(TEXT("diff"), InPathToGitBinary, InRepositoryRoot, ParametersDiff, OnePath, Results, ErrorMessages);
 		if (bResultDiff)
@@ -1101,8 +1100,9 @@
 	}
 
 	OutErrorMessages.Append(ErrorMessages);
-=======
-bool GetAllLocks(const FString& InPathToGitBinary, const FString& InRepositoryRoot, const bool bAbsolutePaths, TArray<FString>& OutErrorMessages, TMap<FString, FString>& OutLocks)
+}
+
+bool GetAllLocks(const FString& InPathToGitBinary, const FString& InRepositoryRoot, const bool bAbsolutePaths, TArray<FString>& OutErrorMessages, TMap<FString, FString>& OutLocks, bool bInvalidateCache)
 {
 	TArray<FString> Results;
 	TArray<FString> ErrorMessages;
@@ -1116,7 +1116,51 @@
 	}
 
 	return bResult;
->>>>>>> 2c110424
+
+	const FDateTime CurrentTime = FDateTime::UtcNow();
+	FTimespan CacheTimeElapsed = CurrentTime - FGitLockedFilesCache::LastUpdated;
+	FTimespan CacheLimit = FTimespan::FromMinutes(3);
+	bool bCacheExpired = (FGitLockedFilesCache::LockedFiles.Num() < 1) || CacheTimeElapsed > CacheLimit;
+	bool bResult;
+	if (bInvalidateCache || bCacheExpired)
+	{
+		TArray<FString> Results;
+		TArray<FString> ErrorMessages;
+		bResult = RunCommand(TEXT("lfs locks"), InPathToGitBinary, InRepositoryRoot, TArray<FString>(), TArray<FString>(), Results, ErrorMessages);
+		for (const FString& Result : Results)
+		{
+			FGitLfsLocksParser LockFile(InRepositoryRoot, Result, bAbsolutePaths);
+#if UE_BUILD_DEBUG
+			UE_LOG(LogSourceControl, Log, TEXT("LockedFile(%s, %s)"), *LockFile.LocalFilename, *LockFile.LockUser);
+#endif
+			LockedFiles.Add(MoveTemp(LockFile.LocalFilename), MoveTemp(LockFile.LockUser));
+		}
+
+		FGitLockedFilesCache::LockedFiles = LockedFiles;
+		FGitLockedFilesCache::LastUpdated = FDateTime::UtcNow();
+	}
+	else
+	{
+		LockedFiles = FGitLockedFilesCache::LockedFiles;
+
+		TArray<FString> Params;
+		Params.Add(TEXT("--local"));
+
+		TArray<FString> Results;
+		TArray<FString> ErrorMessages;
+		bResult = RunCommand(TEXT("lfs locks"), InPathToGitBinary, InRepositoryRoot, Params, TArray<FString>(), Results, ErrorMessages);
+		for (const FString& Result : Results)
+		{
+			FGitLfsLocksParser LockFile(InRepositoryRoot, Result);
+#if UE_BUILD_DEBUG
+			UE_LOG(LogSourceControl, Log, TEXT("LockedFile(%s, %s)"), *LockFile.LocalFilename, *LockFile.LockUser);
+#endif
+			LockedFiles.FindOrAdd(MoveTemp(LockFile.LocalFilename), MoveTemp(LockFile.LockUser));
+		}
+
+		FGitLockedFilesCache::LockedFiles = LockedFiles;
+	}
+	return bResult;
 }
 
 // Run a batch of Git "status" command to update status of given files and/or directories.
@@ -1128,53 +1172,8 @@
 	// 0) Issue a "git lfs locks" command at the root of the repository
 	if (InUsingLfsLocking)
 	{
-<<<<<<< HEAD
-		const FDateTime CurrentTime = FDateTime::UtcNow();
-		FTimespan CacheTimeElapsed = CurrentTime - FGitLockedFilesCache::LastUpdated;
-		FTimespan CacheLimit = FTimespan::FromMinutes(3);
-		bool bCacheExpired = (FGitLockedFilesCache::LockedFiles.Num() < 1) || CacheTimeElapsed > CacheLimit;
-		if (bInvalidateCache || bCacheExpired)
-		{
-			TArray<FString> Results;
-			TArray<FString> ErrorMessages;
-			bool bResult = RunCommand(TEXT("lfs locks"), InPathToGitBinary, InRepositoryRoot, TArray<FString>(), TArray<FString>(), Results, ErrorMessages);
-			for (const FString& Result : Results)
-			{
-				FGitLfsLocksParser LockFile(InRepositoryRoot, Result);
-#if UE_BUILD_DEBUG
-				UE_LOG(LogSourceControl, Log, TEXT("LockedFile(%s, %s)"), *LockFile.LocalFilename, *LockFile.LockUser);
-#endif
-				LockedFiles.Add(MoveTemp(LockFile.LocalFilename), MoveTemp(LockFile.LockUser));
-			}
-
-			FGitLockedFilesCache::LockedFiles = LockedFiles;
-			FGitLockedFilesCache::LastUpdated = FDateTime::UtcNow();
-		}
-		else
-		{
-			LockedFiles = FGitLockedFilesCache::LockedFiles;
-
-			TArray<FString> Params;
-			Params.Add(TEXT("--local"));
-
-			TArray<FString> Results;
-			TArray<FString> ErrorMessages;
-			bool bResult = RunCommand(TEXT("lfs locks"), InPathToGitBinary, InRepositoryRoot, Params, TArray<FString>(), Results, ErrorMessages);
-			for (const FString& Result : Results)
-			{
-				FGitLfsLocksParser LockFile(InRepositoryRoot, Result);
-#if UE_BUILD_DEBUG
-				UE_LOG(LogSourceControl, Log, TEXT("LockedFile(%s, %s)"), *LockFile.LocalFilename, *LockFile.LockUser);
-#endif
-				LockedFiles.FindOrAdd(MoveTemp(LockFile.LocalFilename), MoveTemp(LockFile.LockUser));
-			}
-
-			FGitLockedFilesCache::LockedFiles = LockedFiles;
-		}
-=======
 		TArray<FString> ErrorMessages;
 		GetAllLocks(InPathToGitBinary, InRepositoryRoot, true, ErrorMessages, LockedFiles);
->>>>>>> 2c110424
 	}
 
 	// Git status does not show any "untracked files" when called with files from different subdirectories! (issue #3)
@@ -1233,42 +1232,7 @@
 
 		if (!BranchName.IsEmpty())
 		{
-<<<<<<< HEAD
 			CheckRemote(BranchName, InPathToGitBinary, InRepositoryRoot, OnePath, OutErrorMessages, OutStates);
-=======
-			// Using git diff, we can obtain a list of files that were modified between our current origin and HEAD. Assumes that fetch has been run to get accurate info.
-			// TODO: should do a fetch (at least periodically).
-			TArray<FString> Results;
-			TArray<FString> ErrorMessages;
-			TArray<FString> ParametersLsRemote;
-			ParametersLsRemote.Add(TEXT("origin"));
-			ParametersLsRemote.Add(BranchName);
-			const bool bResultLsRemote = RunCommand(TEXT("ls-remote"), InPathToGitBinary, InRepositoryRoot, ParametersLsRemote, OnePath, Results, ErrorMessages);
-			// If the command is successful and there is only 1 line on the output the branch exists on remote
-			const bool bDiffAgainstRemote = bResultLsRemote && Results.Num();
-
-			Results.Reset();
-			ErrorMessages.Reset();
-			TArray<FString> ParametersLog;
-			ParametersLog.Add(TEXT("--pretty=")); // this omits the commit lines, just gets us files
-			ParametersLog.Add(TEXT("--name-only"));
-			ParametersLog.Add(bDiffAgainstRemote ? TEXT("HEAD..HEAD@{upstream}") : BranchName);
-			const bool bResultDiff = RunCommand(TEXT("log"), InPathToGitBinary, InRepositoryRoot, ParametersLog, OnePath, Results, ErrorMessages);
-			OutErrorMessages.Append(ErrorMessages);
-			if (bResultDiff)
-			{
-				for (const FString& NewerFileName : Results)
-				{
-					const FString NewerFilePath = FPaths::ConvertRelativePathToFull(InRepositoryRoot, NewerFileName);
-
-					// Find existing corresponding file state to update it (not found would mean new file or not in the current path)
-					if (FGitSourceControlState* FileStatePtr = OutStates.FindByPredicate([NewerFilePath](FGitSourceControlState& FileState) { return FileState.LocalFilename == NewerFilePath; }))
-					{
-						FileStatePtr->bNewerVersionOnServer = true;
-					}
-				}
-			}
->>>>>>> 2c110424
 		}
 	}
 
@@ -1318,11 +1282,6 @@
 
 	UE_LOG(LogSourceControl, Log, TEXT("RunDumpToFile: 'git %s'"), *FullCommand);
 
-<<<<<<< HEAD
-	FProcHandle ProcessHandle = FPlatformProcess::CreateProc(*InPathToGitBinary, *FullCommand, bLaunchDetached, bLaunchHidden, bLaunchReallyHidden, nullptr, 0,
-															 *InRepositoryRoot, PipeWrite);
-	if (ProcessHandle.IsValid())
-=======
     FString PathToGitOrEnvBinary = InPathToGitBinary;
     #if PLATFORM_MAC
         // The Cocoa application does not inherit shell environment variables, so add the path expected to have git-lfs to PATH
@@ -1350,7 +1309,6 @@
     
 	FProcHandle ProcessHandle = FPlatformProcess::CreateProc(*PathToGitOrEnvBinary, *FullCommand, bLaunchDetached, bLaunchHidden, bLaunchReallyHidden, nullptr, 0, *InRepositoryRoot, PipeWrite);
 	if(ProcessHandle.IsValid())
->>>>>>> 2c110424
 	{
 		FPlatformProcess::Sleep(0.01);
 
