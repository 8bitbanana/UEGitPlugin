--- conflicted
+++ resolved
@@ -225,11 +225,10 @@
  */
 void RemoveRedundantErrors(FGitSourceControlCommand& InCommand, const FString& InFilter);
 
-<<<<<<< HEAD
 bool RunLFSCommand(const FString& InCommand, const FString& InRepositoryRoot, const TArray<FString>& InParameters, const TArray<FString>& InFiles, TArray<FString>& OutResults, TArray<FString>& OutErrorMessages);
 
 bool UpdateCachedStates(const TArray<FString>& InFiles, EWorkingCopyState::Type WorkingState, TArray<FGitSourceControlState>& InStates);
-=======
+
 /**
  * Run 'git lfs locks" to extract all lock information for all files in the repository
  *
@@ -240,7 +239,6 @@
  * @param	OutLocks		    The lock results (file, username)
  * @returns true if the command succeeded and returned no errors
  */
-bool GetAllLocks(const FString& InPathToGitBinary, const FString& InRepositoryRoot, const bool bAbsolutePaths, TArray<FString>& OutErrorMessages, TMap<FString, FString>& OutLocks);
-
->>>>>>> 2c110424
+bool GetAllLocks(const FString& InPathToGitBinary, const FString& InRepositoryRoot, const bool bAbsolutePaths, TArray<FString>& OutErrorMessages, TMap<FString, FString>& OutLocks, bool bInvalidateCache = false);
+
 }