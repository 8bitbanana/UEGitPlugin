--- conflicted
+++ resolved
@@ -160,11 +160,7 @@
  * @param bUseLfsCache If we should use the cache for LFS locks
  * @returns true if the command succeeded and returned no errors
  */
-<<<<<<< HEAD
-bool RunUpdateStatus(const FString& InPathToGitBinary, const FString& InRepositoryRoot, const bool InUsingLfsLocking, const TArray<FString>& InFiles, TArray<FString>& OutErrorMessages, TArray<FGitSourceControlState>& OutStates, bool bUseLfsCache = false);
-=======
 bool RunUpdateStatus(const FString& InPathToGitBinary, const FString& InRepositoryRoot, const bool InUsingLfsLocking, const TArray<FString>& InFiles, TArray<FString>& OutErrorMessages, TArray<FGitSourceControlState>& OutStates, bool bInvalidateCache = false);
->>>>>>> daf19db4
 
 /**
  * Run a Git "cat-file" command to dump the binary content of a revision into a file.
