// Copyright (c) 2014-2020 Sebastien Rombauts (sebastien.rombauts@gmail.com)
//
// Distributed under the MIT License (MIT) (See accompanying file LICENSE.txt
// or copy at http://opensource.org/licenses/MIT)

#pragma once

#include "CoreMinimal.h"
#include "ISourceControlOperation.h"
#include "ISourceControlState.h"
#include "ISourceControlProvider.h"
#include "IGitSourceControlWorker.h"
#include "GitSourceControlState.h"
#include "GitSourceControlMenu.h"

class FGitSourceControlCommand;

DECLARE_DELEGATE_RetVal(FGitSourceControlWorkerRef, FGetGitSourceControlWorker)

/// Git version and capabilites extracted from the string "git version 2.11.0.windows.3"
struct FGitVersion
{
	// Git version extracted from the string "git version 2.11.0.windows.3" (Windows) or "git version 2.11.0" (Linux/Mac/Cygwin/WSL)
	int Major;   // 2	Major version number
	int Minor;   // 11	Minor version number
	int Patch;   // 0	Patch/bugfix number
	int Windows; // 3	Windows specific revision number (under Windows only)

	uint32 bHasCatFileWithFilters : 1;
	uint32 bHasGitLfs : 1;
	uint32 bHasGitLfsLocking : 1;

	FGitVersion() 
		: Major(0)
		, Minor(0)
		, Patch(0)
		, Windows(0)
		, bHasCatFileWithFilters(false)
		, bHasGitLfs(false)
		, bHasGitLfsLocking(false)
	{
	}

	inline bool IsGreaterOrEqualThan(int InMajor, int InMinor) const
	{
		return (Major > InMajor) || (Major == InMajor && (Minor >= InMinor));
	}
};

class FGitSourceControlProvider : public ISourceControlProvider
{
public:
	/** Constructor */
	FGitSourceControlProvider() 
		: bGitAvailable(false)
		, bGitRepositoryFound(false)
	{
	}

	/* ISourceControlProvider implementation */
	virtual void Init(bool bForceConnection = true) override;
	virtual void Close() override;
	virtual FText GetStatusText() const override;
	virtual bool IsEnabled() const override;
	virtual bool IsAvailable() const override;
	virtual const FName& GetName(void) const override;
	virtual bool QueryStateBranchConfig(const FString& ConfigSrc, const FString& ConfigDest) /* override UE4.20 */ { return false; }
	virtual void RegisterStateBranches(const TArray<FString>& BranchNames, const FString& ContentRoot) /* override UE4.20 */ {}
	virtual int32 GetStateBranchIndex(const FString& InBranchName) const /* override UE4.20 */ { return INDEX_NONE; }
	virtual ECommandResult::Type GetState( const TArray<FString>& InFiles, TArray< TSharedRef<ISourceControlState, ESPMode::ThreadSafe> >& OutState, EStateCacheUsage::Type InStateCacheUsage ) override;
	virtual TArray<FSourceControlStateRef> GetCachedStateByPredicate(TFunctionRef<bool(const FSourceControlStateRef&)> Predicate) const override;
	virtual FDelegateHandle RegisterSourceControlStateChanged_Handle(const FSourceControlStateChanged::FDelegate& SourceControlStateChanged) override;
	virtual void UnregisterSourceControlStateChanged_Handle(FDelegateHandle Handle) override;
	virtual ECommandResult::Type Execute(const TSharedRef<ISourceControlOperation, ESPMode::ThreadSafe>& InOperation, const TArray<FString>& InFiles, EConcurrency::Type InConcurrency = EConcurrency::Synchronous, const FSourceControlOperationComplete& InOperationCompleteDelegate = FSourceControlOperationComplete()) override;
	virtual bool CanCancelOperation( const TSharedRef<ISourceControlOperation, ESPMode::ThreadSafe>& InOperation ) const override;
	virtual void CancelOperation( const TSharedRef<ISourceControlOperation, ESPMode::ThreadSafe>& InOperation ) override;
	virtual bool UsesLocalReadOnlyState() const override;
	virtual bool UsesChangelists() const override;
	virtual bool UsesCheckout() const override;
	virtual void Tick() override;
	virtual TArray< TSharedRef<class ISourceControlLabel> > GetLabels( const FString& InMatchingSpec ) const override;
#if SOURCE_CONTROL_WITH_SLATE
	virtual TSharedRef<class SWidget> MakeSettingsWidget() const override;
#endif

	/**
	 * Check configuration, else standard paths, and run a Git "version" command to check the availability of the binary.
	 */
	void CheckGitAvailability();

	/**
	 * Find the .git/ repository and check it's status.
	 */
	void CheckRepositoryStatus(const FString& InPathToGitBinary);

	/** Is git binary found and working. */
	inline bool IsGitAvailable() const
	{
		return bGitAvailable;
	}

	/** Git version for feature checking */
	inline const FGitVersion& GetGitVersion() const
	{
		return GitVersion;
	}

	/** Get the path to the root of the Git repository: can be the ProjectDir itself, or any parent directory */
	inline const FString& GetPathToRepositoryRoot() const
	{
		return PathToRepositoryRoot;
	}

	/** Git config user.name */
	inline const FString& GetUserName() const
	{
		return UserName;
	}

	/** Git config user.email */
	inline const FString& GetUserEmail() const
	{
		return UserEmail;
	}

	/** Git remote origin url */
	inline const FString& GetRemoteUrl() const
	{
		return RemoteUrl;
	}

	/** Helper function used to update state cache */
	TSharedRef<FGitSourceControlState, ESPMode::ThreadSafe> GetStateInternal(const FString& Filename);

	/**
	 * Register a worker with the provider.
	 * This is used internally so the provider can maintain a map of all available operations.
	 */
	void RegisterWorker( const FName& InName, const FGetGitSourceControlWorker& InDelegate );

	/** Remove a named file from the state cache */
	bool RemoveFileFromCache(const FString& Filename);

	/** Get files in cache */
	TArray<FString> GetFilesInCache();

	bool AddFileToIgnoreForceCache(const FString& Filename);

	bool RemoveFileFromIgnoreForceCache(const FString& Filename);

private:
	/** Is git binary found and working. */
	bool bGitAvailable;

	/** Is git repository found. */
	bool bGitRepositoryFound;

<<<<<<< HEAD
	/** Is LFS locking enabled?
	 * -1: uninitialized
	 * 0: no
	 * 1: yes
	*/
	int UsingGitLfsLocking = -1;
=======
	/** Is LFS File Locking enabled? */
	bool bUsingGitLfsLocking = false;
>>>>>>> 203b9489

	/** Helper function for Execute() */
	TSharedPtr<class IGitSourceControlWorker, ESPMode::ThreadSafe> CreateWorker(const FName& InOperationName) const;

	/** Helper function for running command synchronously. */
	ECommandResult::Type ExecuteSynchronousCommand(class FGitSourceControlCommand& InCommand, const FText& Task);
	/** Issue a command asynchronously if possible. */
	ECommandResult::Type IssueCommand(class FGitSourceControlCommand& InCommand, const bool bSynchronous = false );

	/** Output any messages this command holds */
	void OutputCommandMessages(const class FGitSourceControlCommand& InCommand) const;

	/** Update repository status on Connect and UpdateStatus operations */
	void UpdateRepositoryStatus(const class FGitSourceControlCommand& InCommand);

	/** Path to the root of the Git repository: can be the ProjectDir itself, or any parent directory (found by the "Connect" operation) */
	FString PathToRepositoryRoot;

	/** Git config user.name (from local repository, else globally) */
	FString UserName;

	/** Git config user.email (from local repository, else globally) */
	FString UserEmail;

	/** Name of the current branch */
	FString BranchName;

	/** URL of the "origin" defaut remote server */
	FString RemoteUrl;

	/** Current Commit full SHA1 */
	FString CommitId;

	/** Current Commit description's Summary */
	FString CommitSummary;

	/** State cache */
	TMap<FString, TSharedRef<class FGitSourceControlState, ESPMode::ThreadSafe> > StateCache;

	/** The currently registered source control operations */
	TMap<FName, FGetGitSourceControlWorker> WorkersMap;

	/** Queue for commands given by the main thread */
	TArray < FGitSourceControlCommand* > CommandQueue;

	/** For notifying when the source control states in the cache have changed */
	FSourceControlStateChanged OnSourceControlStateChanged;

	/** Git version for feature checking */
	FGitVersion GitVersion;

	/** Source Control Menu Extension */
	FGitSourceControlMenu GitSourceControlMenu;

	/**
		Ignore these files when forcing status updates. We add to this list when we've just updated the status already.
		UE4's SourceControl has a habit of performing a double status update, immediately after an operation.
	*/
	TArray<FString> IgnoreForceCache;
};<|MERGE_RESOLUTION|>--- conflicted
+++ resolved
@@ -155,17 +155,12 @@
 	/** Is git repository found. */
 	bool bGitRepositoryFound;
 
-<<<<<<< HEAD
 	/** Is LFS locking enabled?
 	 * -1: uninitialized
 	 * 0: no
 	 * 1: yes
 	*/
 	int UsingGitLfsLocking = -1;
-=======
-	/** Is LFS File Locking enabled? */
-	bool bUsingGitLfsLocking = false;
->>>>>>> 203b9489
 
 	/** Helper function for Execute() */
 	TSharedPtr<class IGitSourceControlWorker, ESPMode::ThreadSafe> CreateWorker(const FName& InOperationName) const;
